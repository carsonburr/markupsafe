--- conflicted
+++ resolved
@@ -7,8 +7,6 @@
     groups:
       github-actions:
         patterns:
-<<<<<<< HEAD
-=======
           - '*'
   - package-ecosystem: pip
     directory: /requirements/
@@ -17,5 +15,4 @@
     groups:
       python-requirements:
         patterns:
->>>>>>> d704bf45
           - '*'