name: Publish
on:
  push:
    tags:
      - '*'
  # When a new version of Python is released, the workflow can be run manually to
  # publish new wheels for the existing tag.
  workflow_dispatch:
    inputs:
      tag:
        description: 'git tag to check out and upload to'
        required: true
      python:
        description: 'Python version, like "cp311"'
        required: true
jobs:
  sdist:
    runs-on: ubuntu-latest
    steps:
      - uses: actions/checkout@f43a0e5ff2bd294095638e18286ca9a3d1956744
        with:
          ref: ${{ inputs.tag }}
      - uses: actions/setup-python@61a6322f88396a6271a6ee3565807d608ecaddd1
        with:
          python-version: '3.x'
          cache: 'pip'
          cache-dependency-path: 'requirements/*.txt'
      - run: pip install -r requirements/build.txt
      # Use the commit date instead of the current date during the build.
      - run: echo "SOURCE_DATE_EPOCH=$(git log -1 --pretty=%ct)" >> $GITHUB_ENV
      - run: python -m build --sdist
      - uses: actions/upload-artifact@0b7f8abb1508181956e8e162db84b466c27e18ce
        with:
          path: ./dist
        # The sdist is not needed on new Python version builds. However, this job must
        # present in the run for the hash job, so only the upload is skipped.
        if: github.event_name == 'push'
  wheels:
    name: wheels / ${{ matrix.os }}
    runs-on: ${{ matrix.os }}
    strategy:
      fail-fast: false
      matrix:
        os: [ubuntu-latest, windows-latest, macos-latest]
    steps:
      - uses: actions/checkout@f43a0e5ff2bd294095638e18286ca9a3d1956744
      - run: echo "SOURCE_DATE_EPOCH=$(git log -1 --pretty=%ct)" >> $GITHUB_ENV
      - name: Set up QEMU
        if: runner.os == 'Linux'
        uses: docker/setup-qemu-action@2b82ce82d56a2a04d2637cd93a637ae1b359c0a7
        with:
          platforms: arm64
<<<<<<< HEAD
      - uses: joerick/cibuildwheel@39a63b5912f086dd459cf6fcb13dcdd3fe3bc24d
=======
      - uses: joerick/cibuildwheel@fff9ec32ed25a9c576750c91e06b410ed0c15db7
>>>>>>> 25a640f3
        env:
          # For workflow_dispatch, only build the new Python version.
          CIBW_BUILD: "${{ inputs.python && format('{0}-*', inputs.python) || null }}"
          CIBW_SKIP: 'pp*'
          CIBW_ARCHS_LINUX: auto aarch64
          CIBW_ARCHS_MACOS: auto universal2
          CIBW_BUILD_FRONTEND: build
      - uses: actions/upload-artifact@0b7f8abb1508181956e8e162db84b466c27e18ce
        with:
          path: ./wheelhouse
  hash:
    # Generate hashes for the sdist and wheels, used later for provenance.
    needs: ['sdist', 'wheels']
    runs-on: ubuntu-latest
    outputs:
      hash: ${{ steps.hash.outputs.hash }}
    steps:
      - uses: actions/download-artifact@9bc31d5ccc31df68ecc42ccf4149144866c47d8a
      - name: generate hash
        id: hash
        run: cd artifact && echo "hash=$(sha256sum * | base64 -w0)" >> $GITHUB_OUTPUT
  provenance:
    needs: ['hash']
    permissions:
      actions: read
      id-token: write
      contents: write
    # Can't pin with hash due to how this workflow works.
    uses: slsa-framework/slsa-github-generator/.github/workflows/generator_generic_slsa3.yml@v1.9.0
    with:
      base64-subjects: ${{ needs.hash.outputs.hash }}
      # When building more wheels, use the Python version as the provenance file name.
      provenance-name: ${{ inputs.python && format('{0}.intoto.jsonl', inputs.python) || null }}
  create-release:
    # Upload the sdist, wheels, and provenance to a GitHub release. They remain
    # available as build artifacts for a while as well.
    needs: ['provenance']
    runs-on: ubuntu-latest
    permissions:
      contents: write
    steps:
      - uses: actions/download-artifact@9bc31d5ccc31df68ecc42ccf4149144866c47d8a
      # When building a new tag, create a new draft release.
      - if: github.event_name == 'push'
        name: create release
        run: >
          gh release create --draft --repo ${{ github.repository }}
          ${{ inputs.tag || github.ref_name }}
          *.intoto.jsonl/* artifact/*
        env:
          GH_TOKEN: ${{ github.token }}
      # When running manually, update the existing release with more files.
      - if: github.event_name == 'workflow_dispatch'
        name: update release
        run: >
          gh release upload --repo ${{ github.repository }}
          ${{ inputs.tag || github.ref_name }}
          *.intoto.jsonl/* artifact/*
        env:
          GH_TOKEN: ${{ github.token }}
  publish-pypi:
    needs: ['provenance']
    # Wait for approval before attempting to upload to PyPI. This allows reviewing the
    # files in the draft release.
    environment:
      name: publish
      url: https://pypi.org/project/MarkupSafe
    runs-on: ubuntu-latest
    permissions:
      id-token: write
    steps:
      - uses: actions/download-artifact@9bc31d5ccc31df68ecc42ccf4149144866c47d8a
      # Try uploading to Test PyPI first, in case something fails.
      - uses: pypa/gh-action-pypi-publish@b7f401de30cb6434a1e19f805ff006643653240e
        with:
          repository-url: https://test.pypi.org/legacy/
          packages-dir: artifact/
          skip-existing: true
      - uses: pypa/gh-action-pypi-publish@b7f401de30cb6434a1e19f805ff006643653240e
        with:
          packages-dir: artifact/
          skip-existing: true<|MERGE_RESOLUTION|>--- conflicted
+++ resolved
@@ -50,11 +50,7 @@
         uses: docker/setup-qemu-action@2b82ce82d56a2a04d2637cd93a637ae1b359c0a7
         with:
           platforms: arm64
-<<<<<<< HEAD
-      - uses: joerick/cibuildwheel@39a63b5912f086dd459cf6fcb13dcdd3fe3bc24d
-=======
       - uses: joerick/cibuildwheel@fff9ec32ed25a9c576750c91e06b410ed0c15db7
->>>>>>> 25a640f3
         env:
           # For workflow_dispatch, only build the new Python version.
           CIBW_BUILD: "${{ inputs.python && format('{0}-*', inputs.python) || null }}"
