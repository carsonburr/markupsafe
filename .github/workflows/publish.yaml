name: Publish
on:
  push:
    tags:
      - '*'
  # When a new version of Python is released, the workflow can be run manually to
  # publish new wheels for the existing tag.
  workflow_dispatch:
    inputs:
      tag:
        description: 'git tag to check out and upload to'
        required: true
      python:
        description: 'Python version, like "cp311"'
        required: true
jobs:
  sdist:
    runs-on: ubuntu-latest
    steps:
      - uses: actions/checkout@8e5e7e5ab8b370d6c329ec480221332ada57f0ab
        with:
          ref: ${{ inputs.tag }}
      - uses: actions/setup-python@bd6b4b6205c4dbad673328db7b31b7fab9e241c0
        with:
          python-version: '3.x'
          cache: 'pip'
          cache-dependency-path: 'requirements/*.txt'
      - run: pip install -r requirements/build.txt
      # Use the commit date instead of the current date during the build.
      - run: echo "SOURCE_DATE_EPOCH=$(git log -1 --pretty=%ct)" >> $GITHUB_ENV
      - run: python -m build --sdist
      - uses: actions/upload-artifact@0b7f8abb1508181956e8e162db84b466c27e18ce
        with:
          path: ./dist
        # The sdist is not needed on new Python version builds. However, this job must
        # present in the run for the hash job, so only the upload is skipped.
        if: github.event_name == 'push'
  wheels:
    name: wheels / ${{ matrix.os }}
    runs-on: ${{ matrix.os }}
    strategy:
      fail-fast: false
      matrix:
        os: [ubuntu-latest, windows-latest, macos-latest]
    steps:
      - uses: actions/checkout@8e5e7e5ab8b370d6c329ec480221332ada57f0ab
      - run: echo "SOURCE_DATE_EPOCH=$(git log -1 --pretty=%ct)" >> $GITHUB_ENV
      - name: Set up QEMU
        if: runner.os == 'Linux'
        uses: docker/setup-qemu-action@e81a89b1732b9c48d79cd809d8d81d79c4647a18
        with:
          platforms: arm64
      - uses: joerick/cibuildwheel@51f5c7fe68ff24694d5a6ac0eb3ad476ddd062a8
        env:
          # For workflow_dispatch, only build the new Python version.
          CIBW_BUILD: "${{ inputs.python && format('{0}-*', inputs.python) || null }}"
          CIBW_SKIP: 'pp*'
          CIBW_ARCHS_LINUX: auto aarch64
          CIBW_ARCHS_MACOS: auto universal2
          CIBW_BUILD_FRONTEND: build
          CIBW_ENVIRONMENT_PASS_LINUX: SOURCE_DATE_EPOCH
      - uses: actions/upload-artifact@0b7f8abb1508181956e8e162db84b466c27e18ce
        with:
          path: ./wheelhouse
  hash:
    # Generate hashes for the sdist and wheels, used later for provenance.
    needs: ['sdist', 'wheels']
    runs-on: ubuntu-latest
    outputs:
      hash: ${{ steps.hash.outputs.hash }}
    steps:
      - uses: actions/download-artifact@9bc31d5ccc31df68ecc42ccf4149144866c47d8a
      - name: generate hash
        id: hash
        run: cd artifact && echo "hash=$(sha256sum * | base64 -w0)" >> $GITHUB_OUTPUT
  provenance:
    needs: ['hash']
    permissions:
      actions: read
      id-token: write
      contents: write
    # Can't pin with hash due to how this workflow works.
    uses: slsa-framework/slsa-github-generator/.github/workflows/generator_generic_slsa3.yml@v1.6.0
    with:
      base64-subjects: ${{ needs.hash.outputs.hash }}
      # When building more wheels, use the Python version as the provenance file name.
      provenance-name: ${{ inputs.python && format('{0}.intoto.jsonl', inputs.python) || null }}
  create-release:
    # Upload the sdist, wheels, and provenance to a GitHub release. They remain
    # available as build artifacts for a while as well.
    needs: ['provenance']
    runs-on: ubuntu-latest
    permissions:
      contents: write
    steps:
      - uses: actions/download-artifact@9bc31d5ccc31df68ecc42ccf4149144866c47d8a
      # When building a new tag, create a new draft release.
      - if: github.event_name == 'push'
        name: create release
        run: >
          gh release create --draft --repo ${{ github.repository }}
          ${{ inputs.tag || github.ref_name }}
          *.intoto.jsonl/* artifact/*
        env:
          GH_TOKEN: ${{ github.token }}
      # When running manually, update the existing release with more files.
      - if: github.event_name == 'workflow_dispatch'
        name: update release
        run: >
          gh release upload --repo ${{ github.repository }}
          ${{ inputs.tag || github.ref_name }}
          *.intoto.jsonl/* artifact/*
        env:
          GH_TOKEN: ${{ github.token }}
  publish-pypi:
    needs: ['provenance']
    # Wait for approval before attempting to upload to PyPI. This allows reviewing the
    # files in the draft release.
    environment:
      name: publish
      url: https://pypi.org/project/MarkupSafe
    runs-on: ubuntu-latest
    permissions:
      id-token: write
    steps:
      - uses: actions/download-artifact@9bc31d5ccc31df68ecc42ccf4149144866c47d8a
      # Try uploading to Test PyPI first, in case something fails.
      - uses: pypa/gh-action-pypi-publish@a56da0b891b3dc519c7ee3284aff1fad93cc8598
        with:
<<<<<<< HEAD
          password: ${{ secrets.TEST_PYPI_TOKEN }}
          repository_url: https://test.pypi.org/legacy/
          packages_dir: artifact/
          skip_existing: true
=======
          repository-url: https://test.pypi.org/legacy/
          packages-dir: artifact/
          skip-existing: true
>>>>>>> 5efbdb44
      - uses: pypa/gh-action-pypi-publish@a56da0b891b3dc519c7ee3284aff1fad93cc8598
        with:
          packages-dir: artifact/
          skip-existing: true<|MERGE_RESOLUTION|>--- conflicted
+++ resolved
@@ -127,16 +127,9 @@
       # Try uploading to Test PyPI first, in case something fails.
       - uses: pypa/gh-action-pypi-publish@a56da0b891b3dc519c7ee3284aff1fad93cc8598
         with:
-<<<<<<< HEAD
-          password: ${{ secrets.TEST_PYPI_TOKEN }}
-          repository_url: https://test.pypi.org/legacy/
-          packages_dir: artifact/
-          skip_existing: true
-=======
           repository-url: https://test.pypi.org/legacy/
           packages-dir: artifact/
           skip-existing: true
->>>>>>> 5efbdb44
       - uses: pypa/gh-action-pypi-publish@a56da0b891b3dc519c7ee3284aff1fad93cc8598
         with:
           packages-dir: artifact/
