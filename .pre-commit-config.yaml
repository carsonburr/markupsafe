ci:
  autoupdate_schedule: monthly
repos:
  - repo: https://github.com/asottile/pyupgrade
    rev: v3.15.0
    hooks:
      - id: pyupgrade
        args: ["--py38-plus"]
  - repo: https://github.com/asottile/reorder-python-imports
    rev: v3.12.0
    hooks:
      - id: reorder-python-imports
        args: ["--application-directories", "src"]
  - repo: https://github.com/psf/black
<<<<<<< HEAD
    rev: 23.12.1
=======
    rev: 24.1.1
>>>>>>> d704bf45
    hooks:
      - id: black
  - repo: https://github.com/PyCQA/flake8
    rev: 7.0.0
    hooks:
      - id: flake8
<<<<<<< HEAD
        additional_dependencies:
          - flake8-bugbear
          - flake8-implicit-str-concat
  - repo: https://github.com/peterdemin/pip-compile-multi
    rev: v2.6.3
    hooks:
      - id: pip-compile-multi-verify
=======
        additional_dependencies: [flake8-bugbear]
>>>>>>> d704bf45
  - repo: https://github.com/pre-commit/pre-commit-hooks
    rev: v4.5.0
    hooks:
      - id: fix-byte-order-marker
      - id: trailing-whitespace
      - id: end-of-file-fixer<|MERGE_RESOLUTION|>--- conflicted
+++ resolved
@@ -12,28 +12,16 @@
       - id: reorder-python-imports
         args: ["--application-directories", "src"]
   - repo: https://github.com/psf/black
-<<<<<<< HEAD
-    rev: 23.12.1
-=======
     rev: 24.1.1
->>>>>>> d704bf45
     hooks:
       - id: black
   - repo: https://github.com/PyCQA/flake8
     rev: 7.0.0
     hooks:
       - id: flake8
-<<<<<<< HEAD
         additional_dependencies:
           - flake8-bugbear
           - flake8-implicit-str-concat
-  - repo: https://github.com/peterdemin/pip-compile-multi
-    rev: v2.6.3
-    hooks:
-      - id: pip-compile-multi-verify
-=======
-        additional_dependencies: [flake8-bugbear]
->>>>>>> d704bf45
   - repo: https://github.com/pre-commit/pre-commit-hooks
     rev: v4.5.0
     hooks:
