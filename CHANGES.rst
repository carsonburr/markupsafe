--- conflicted
+++ resolved
@@ -1,4 +1,3 @@
-<<<<<<< HEAD
 Version 3.0.0
 -------------
 
@@ -19,14 +18,14 @@
     :issue:`401`
 -   The ``__version__`` attribute is deprecated. Use feature detection, or
     ``importlib.metadata.version("markupsafe")``, instead. :pr:`402`
-=======
+
+
 Version 2.1.5
 -------------
 
 Released 2024-02-02
 
 -   Fix ``striptags`` not collapsing spaces. :issue:`417`
->>>>>>> 056633ed
 
 
 Version 2.1.4
