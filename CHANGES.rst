--- conflicted
+++ resolved
@@ -1,4 +1,3 @@
-<<<<<<< HEAD
 Version 3.0.0
 -------------
 
@@ -19,7 +18,8 @@
     :issue:`401`
 -   The ``__version__`` attribute is deprecated. Use feature detection, or
     ``importlib.metadata.version("markupsafe")``, instead. :pr:`402`
-=======
+
+
 Version 2.1.4
 -------------
 
@@ -27,7 +27,6 @@
 
 -   Don't use regular expressions for ``striptags``, avoiding a performance
     issue. :pr:`413`
->>>>>>> 25a640f3
 
 
 Version 2.1.3
