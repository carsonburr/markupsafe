<<<<<<< HEAD
Version 2.1.0
-------------

Unreleased

-   Drop support for Python 3.6. :pr:`262`
-   Remove ``soft_unicode``, which was previously deprecated. Use
    ``soft_str`` instead. :pr:`261`
-   Raise error on missing single placeholder during string
    interpolation. :issue:`225`


Version 2.0.2
-------------

Unreleased


=======
>>>>>>> 4a0745cd
Version 2.0.1
-------------

Released 2021-05-18

-   Mark top-level names as exported so type checking understands
    imports in user projects. :pr:`215`
-   Fix some types that weren't available in Python 3.6.0. :pr:`215`


Version 2.0.0
-------------

Released 2021-05-11

-   Drop Python 2.7, 3.4, and 3.5 support.
-   ``Markup.unescape`` uses :func:`html.unescape` to support HTML5
    character references. :pr:`117`
-   Add type annotations for static typing tools. :pr:`149`


Version 1.1.1
-------------

Released 2019-02-23

-   Fix segfault when ``__html__`` method raises an exception when using
    the C speedups. The exception is now propagated correctly. :pr:`109`


Version 1.1.0
-------------

Released 2018-11-05

-   Drop support for Python 2.6 and 3.3.
-   Build wheels for Linux, Mac, and Windows, allowing systems without
    a compiler to take advantage of the C extension speedups. :pr:`104`
-   Use newer CPython API on Python 3, resulting in a 1.5x speedup.
    :pr:`64`
-   ``escape`` wraps ``__html__`` result in ``Markup``, consistent with
    documented behavior. :pr:`69`


Version 1.0
-----------

Released 2017-03-07

-   Fixed custom types not invoking ``__unicode__`` when used with
    ``format()``.
-   Added ``__version__`` module attribute.
-   Improve unescape code to leave lone ampersands alone.


Version 0.18
------------

Released 2013-05-22

-   Fixed ``__mul__`` and string splitting on Python 3.


Version 0.17
------------

Released 2013-05-21

-   Fixed a bug with broken interpolation on tuples.


Version 0.16
------------

Released 2013-05-20

-   Improved Python 3 Support and removed 2to3.
-   Removed support for Python 3.2 and 2.5.


Version 0.15
------------

Released 2011-07-20

-   Fixed a typo that caused the library to fail to install on pypy and
    jython.


Version 0.14
------------

Released 2011-07-20

-   Release fix for 0.13.


Version 0.13
------------

Released 2011-07-20

-   Do not attempt to compile extension for PyPy or Jython.
-   Work around some 64bit Windows issues.


Version 0.12
------------

Released 2011-02-17

-   Improved PyPy compatibility.<|MERGE_RESOLUTION|>--- conflicted
+++ resolved
@@ -1,4 +1,3 @@
-<<<<<<< HEAD
 Version 2.1.0
 -------------
 
@@ -11,14 +10,6 @@
     interpolation. :issue:`225`
 
 
-Version 2.0.2
--------------
-
-Unreleased
-
-
-=======
->>>>>>> 4a0745cd
 Version 2.0.1
 -------------
 
