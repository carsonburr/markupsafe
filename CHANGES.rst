<<<<<<< HEAD
Version 2.1.0
-------------

Unreleased


Version 2.0.1
=======
Version 2.0.2
>>>>>>> 5faff6a2
-------------

Unreleased


Version 2.0.1
-------------

Released 2021-05-18

-   Mark top-level names as exported so type checking understands
    imports in user projects. :pr:`215`
-   Fix some types that weren't available in Python 3.6.0. :pr:`215`


Version 2.0.0
-------------

Released 2021-05-11

-   Drop Python 2.7, 3.4, and 3.5 support.
-   ``Markup.unescape`` uses :func:`html.unescape` to support HTML5
    character references. :pr:`117`
-   Add type annotations for static typing tools. :pr:`149`


Version 1.1.1
-------------

Released 2019-02-23

-   Fix segfault when ``__html__`` method raises an exception when using
    the C speedups. The exception is now propagated correctly. :pr:`109`


Version 1.1.0
-------------

Released 2018-11-05

-   Drop support for Python 2.6 and 3.3.
-   Build wheels for Linux, Mac, and Windows, allowing systems without
    a compiler to take advantage of the C extension speedups. :pr:`104`
-   Use newer CPython API on Python 3, resulting in a 1.5x speedup.
    :pr`64`
-   ``escape`` wraps ``__html__`` result in ``Markup``, consistent with
    documented behavior. :pr:`69`


Version 1.0
-----------

Released 2017-03-07

-   Fixed custom types not invoking ``__unicode__`` when used with
    ``format()``.
-   Added ``__version__`` module attribute.
-   Improve unescape code to leave lone ampersands alone.


Version 0.18
------------

Released 2013-05-22

-   Fixed ``__mul__`` and string splitting on Python 3.


Version 0.17
------------

Released 2013-05-21

-   Fixed a bug with broken interpolation on tuples.


Version 0.16
------------

Released 2013-05-20

-   Improved Python 3 Support and removed 2to3.
-   Removed support for Python 3.2 and 2.5.


Version 0.15
------------

Released 2011-07-20

-   Fixed a typo that caused the library to fail to install on pypy and
    jython.


Version 0.14
------------

Released 2011-07-20

-   Release fix for 0.13.


Version 0.13
------------

Released 2011-07-20

-   Do not attempt to compile extension for PyPy or Jython.
-   Work around some 64bit Windows issues.


Version 0.12
------------

Released 2011-02-17

-   Improved PyPy compatibility.<|MERGE_RESOLUTION|>--- conflicted
+++ resolved
@@ -1,14 +1,10 @@
-<<<<<<< HEAD
 Version 2.1.0
 -------------
 
 Unreleased
 
 
-Version 2.0.1
-=======
 Version 2.0.2
->>>>>>> 5faff6a2
 -------------
 
 Unreleased
