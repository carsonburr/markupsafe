<<<<<<< HEAD
Version 2.2.0
=======
Version 2.1.3
>>>>>>> 5efbdb44
-------------

Unreleased

<<<<<<< HEAD
-   Use modern packaging metadata with ``pyproject.toml`` instead of ``setup.cfg``.
    :pr:`348`
=======
-   Implement ``format_map``, ``casefold``, ``removeprefix``, and ``removesuffix``
    methods. :issue:`370`
-   Fix static typing for basic ``str`` methods on ``Markup``. :issue:`358`
>>>>>>> 5efbdb44


Version 2.1.2
-------------

Released 2023-01-17

-   Fix ``striptags`` not stripping tags containing newlines.
    :issue:`310`


Version 2.1.1
-------------

Released 2022-03-14

-   Avoid ambiguous regex matches in ``striptags``. :pr:`293`


Version 2.1.0
-------------

Released 2022-02-17

-   Drop support for Python 3.6. :pr:`262`
-   Remove ``soft_unicode``, which was previously deprecated. Use
    ``soft_str`` instead. :pr:`261`
-   Raise error on missing single placeholder during string
    interpolation. :issue:`225`
-   Disable speedups module for GraalPython. :issue:`277`


Version 2.0.1
-------------

Released 2021-05-18

-   Mark top-level names as exported so type checking understands
    imports in user projects. :pr:`215`
-   Fix some types that weren't available in Python 3.6.0. :pr:`215`


Version 2.0.0
-------------

Released 2021-05-11

-   Drop Python 2.7, 3.4, and 3.5 support.
-   ``Markup.unescape`` uses :func:`html.unescape` to support HTML5
    character references. :pr:`117`
-   Add type annotations for static typing tools. :pr:`149`


Version 1.1.1
-------------

Released 2019-02-23

-   Fix segfault when ``__html__`` method raises an exception when using
    the C speedups. The exception is now propagated correctly. :pr:`109`


Version 1.1.0
-------------

Released 2018-11-05

-   Drop support for Python 2.6 and 3.3.
-   Build wheels for Linux, Mac, and Windows, allowing systems without
    a compiler to take advantage of the C extension speedups. :pr:`104`
-   Use newer CPython API on Python 3, resulting in a 1.5x speedup.
    :pr:`64`
-   ``escape`` wraps ``__html__`` result in ``Markup``, consistent with
    documented behavior. :pr:`69`


Version 1.0
-----------

Released 2017-03-07

-   Fixed custom types not invoking ``__unicode__`` when used with
    ``format()``.
-   Added ``__version__`` module attribute.
-   Improve unescape code to leave lone ampersands alone.


Version 0.18
------------

Released 2013-05-22

-   Fixed ``__mul__`` and string splitting on Python 3.


Version 0.17
------------

Released 2013-05-21

-   Fixed a bug with broken interpolation on tuples.


Version 0.16
------------

Released 2013-05-20

-   Improved Python 3 Support and removed 2to3.
-   Removed support for Python 3.2 and 2.5.


Version 0.15
------------

Released 2011-07-20

-   Fixed a typo that caused the library to fail to install on pypy and
    jython.


Version 0.14
------------

Released 2011-07-20

-   Release fix for 0.13.


Version 0.13
------------

Released 2011-07-20

-   Do not attempt to compile extension for PyPy or Jython.
-   Work around some 64bit Windows issues.


Version 0.12
------------

Released 2011-02-17

-   Improved PyPy compatibility.<|MERGE_RESOLUTION|>--- conflicted
+++ resolved
@@ -1,20 +1,20 @@
-<<<<<<< HEAD
 Version 2.2.0
-=======
-Version 2.1.3
->>>>>>> 5efbdb44
 -------------
 
 Unreleased
 
-<<<<<<< HEAD
 -   Use modern packaging metadata with ``pyproject.toml`` instead of ``setup.cfg``.
     :pr:`348`
-=======
+
+
+Version 2.1.3
+-------------
+
+Unreleased
+
 -   Implement ``format_map``, ``casefold``, ``removeprefix``, and ``removesuffix``
     methods. :issue:`370`
 -   Fix static typing for basic ``str`` methods on ``Markup``. :issue:`358`
->>>>>>> 5efbdb44
 
 
 Version 2.1.2
