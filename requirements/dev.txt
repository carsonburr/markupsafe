--- conflicted
+++ resolved
@@ -40,15 +40,10 @@
     # via sphinx
 markupsafe==2.0.1
     # via jinja2
+mypy-extensions==0.4.3
+    # via mypy
 mypy==0.910
     # via -r requirements/typing.in
-mypy-extensions==0.4.3
-    # via mypy
-<<<<<<< HEAD
-=======
-mypy==0.910
-    # via -r requirements/typing.in
->>>>>>> 1b15563f
 nodeenv==1.6.0
     # via pre-commit
 packaging==21.0
@@ -61,11 +56,7 @@
     # via -r requirements/docs.in
 pep517==0.11.0
     # via pip-tools
-<<<<<<< HEAD
-pip-tools==6.2.0
-=======
 pip-tools==6.3.0
->>>>>>> 1b15563f
     # via -r requirements/dev.in
 platformdirs==2.4.0
     # via virtualenv
@@ -73,11 +64,7 @@
     # via
     #   pytest
     #   tox
-<<<<<<< HEAD
-pre-commit==2.14.1
-=======
 pre-commit==2.15.0
->>>>>>> 1b15563f
     # via -r requirements/dev.in
 py==1.10.0
     # via
@@ -101,20 +88,14 @@
     #   virtualenv
 snowballstemmer==2.1.0
     # via sphinx
-<<<<<<< HEAD
-sphinx==4.1.2
-=======
 sphinx-issues==1.2.0
     # via -r requirements/docs.in
 sphinx==4.2.0
->>>>>>> 1b15563f
     # via
     #   -r requirements/docs.in
     #   pallets-sphinx-themes
     #   sphinx-issues
     #   sphinxcontrib-log-cabinet
-sphinx-issues==1.2.0
-    # via -r requirements/docs.in
 sphinxcontrib-applehelp==1.0.2
     # via sphinx
 sphinxcontrib-devhelp==1.0.2
@@ -132,17 +113,6 @@
 toml==0.10.2
     # via
     #   mypy
-<<<<<<< HEAD
-    #   pep517
-    #   pre-commit
-    #   pytest
-    #   tox
-tox==3.24.3
-    # via -r requirements/dev.in
-typing-extensions==3.10.0.0
-    # via mypy
-urllib3==1.26.5
-=======
     #   pre-commit
     #   pytest
     #   tox
@@ -153,17 +123,12 @@
 typing-extensions==3.10.0.2
     # via mypy
 urllib3==1.26.7
->>>>>>> 1b15563f
     # via requests
 virtualenv==20.8.1
     # via
     #   pre-commit
     #   tox
-<<<<<<< HEAD
-wheel==0.36.2
-=======
 wheel==0.37.0
->>>>>>> 1b15563f
     # via pip-tools
 
 # The following packages are considered to be unsafe in a requirements file:
