--- conflicted
+++ resolved
@@ -9,17 +9,7 @@
     import typing_extensions as te
 
     class HasHTML(te.Protocol):
-<<<<<<< HEAD
         def __html__(self, /) -> str: ...
-=======
-        def __html__(self) -> str:
-            pass
-
-    _P = te.ParamSpec("_P")
-
-
-__version__ = "2.1.5"
->>>>>>> 056633ed
 
     class TPEscape(te.Protocol):
         def __call__(self, s: t.Any, /) -> Markup: ...
