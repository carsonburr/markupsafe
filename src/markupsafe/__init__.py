--- conflicted
+++ resolved
@@ -378,70 +378,6 @@
         return float(self.obj)
 
 
-<<<<<<< HEAD
-# circular import
-try:
-    from ._rust_speedups import escape_inner as escape_inner
-    from ._rust_speedups import escape_inner_naive as escape_inner_naive
-except ImportError:
-    from ._native import escape_inner as escape_inner
-
-
-def escape(s: t.Any, /) -> Markup:
-    """Replace the characters ``&``, ``<``, ``>``, ``'``, and ``"`` in
-    the string with HTML-safe sequences. Use this if you need to display
-    text that might contain such characters in HTML.
-
-    If the object has an ``__html__`` method, it is called and the
-    return value is assumed to already be safe for HTML.
-
-    :param s: An object to be converted to a string and escaped.
-    :return: A :class:`Markup` string with the escaped text.
-    """
-    if hasattr(s, "__html__"):
-        return Markup(s.__html__())
-
-    return Markup(escape_inner(str(s)))
-
-
-def escape_silent(s: t.Any | None, /) -> Markup:
-    """Like :func:`escape` but treats ``None`` as the empty string.
-    Useful with optional values, as otherwise you get the string
-    ``'None'`` when the value is ``None``.
-
-    >>> escape(None)
-    Markup('None')
-    >>> escape_silent(None)
-    Markup('')
-    """
-    if s is None:
-        return Markup()
-
-    return escape(s)
-
-
-def soft_str(s: t.Any, /) -> str:
-    """Convert an object to a string if it isn't already. This preserves
-    a :class:`Markup` string rather than converting it back to a basic
-    string, so it will still be marked as safe and won't be escaped
-    again.
-
-    >>> value = escape("<User 1>")
-    >>> value
-    Markup('&lt;User 1&gt;')
-    >>> escape(str(value))
-    Markup('&amp;lt;User 1&amp;gt;')
-    >>> escape(soft_str(value))
-    Markup('&lt;User 1&gt;')
-    """
-    if not isinstance(s, str):
-        return str(s)
-
-    return s
-
-
-=======
->>>>>>> 044f9037
 def __getattr__(name: str) -> t.Any:
     if name == "__version__":
         import importlib.metadata
