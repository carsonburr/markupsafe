<<<<<<< HEAD
from __future__ import annotations

import collections.abc as cabc
import re
=======
import functools
>>>>>>> 25a640f3
import string
import sys
import typing as t

if t.TYPE_CHECKING:
    import typing_extensions as te

    class HasHTML(te.Protocol):
        def __html__(self, /) -> str:
            ...

    class TPEscape(te.Protocol):
        def __call__(self, s: t.Any, /) -> Markup:
            ...

<<<<<<< HEAD

_strip_comments_re = re.compile(r"<!--.*?-->", re.DOTALL)
_strip_tags_re = re.compile(r"<.*?>", re.DOTALL)
=======
__version__ = "2.1.4"
>>>>>>> 25a640f3


class Markup(str):
    """A string that is ready to be safely inserted into an HTML or XML
    document, either because it was escaped or because it was marked
    safe.

    Passing an object to the constructor converts it to text and wraps
    it to mark it safe without escaping. To escape the text, use the
    :meth:`escape` class method instead.

    >>> Markup("Hello, <em>World</em>!")
    Markup('Hello, <em>World</em>!')
    >>> Markup(42)
    Markup('42')
    >>> Markup.escape("Hello, <em>World</em>!")
    Markup('Hello &lt;em&gt;World&lt;/em&gt;!')

    This implements the ``__html__()`` interface that some frameworks
    use. Passing an object that implements ``__html__()`` will wrap the
    output of that method, marking it safe.

    >>> class Foo:
    ...     def __html__(self):
    ...         return '<a href="/foo">foo</a>'
    ...
    >>> Markup(Foo())
    Markup('<a href="/foo">foo</a>')

    This is a subclass of :class:`str`. It has the same methods, but
    escapes their arguments and returns a ``Markup`` instance.

    >>> Markup("<em>%s</em>") % ("foo & bar",)
    Markup('<em>foo &amp; bar</em>')
    >>> Markup("<em>Hello</em> ") + "<foo>"
    Markup('<em>Hello</em> &lt;foo&gt;')
    """

    __slots__ = ()

    def __new__(
        cls, object: t.Any = "", encoding: str | None = None, errors: str = "strict"
    ) -> te.Self:
        if hasattr(object, "__html__"):
            object = object.__html__()

        if encoding is None:
            return super().__new__(cls, object)

        return super().__new__(cls, object, encoding, errors)

    def __html__(self, /) -> te.Self:
        return self

    def __add__(self, value: str | HasHTML, /) -> te.Self:
        if isinstance(value, str) or hasattr(value, "__html__"):
            return self.__class__(super().__add__(self.escape(value)))

        return NotImplemented

    def __radd__(self, value: str | HasHTML, /) -> te.Self:
        if isinstance(value, str) or hasattr(value, "__html__"):
            return self.escape(value).__add__(self)

        return NotImplemented

    def __mul__(self, value: t.SupportsIndex, /) -> te.Self:
        return self.__class__(super().__mul__(value))

    def __rmul__(self, value: t.SupportsIndex, /) -> te.Self:
        return self.__class__(super().__mul__(value))

    def __mod__(self, value: t.Any, /) -> te.Self:
        if isinstance(value, tuple):
            # a tuple of arguments, each wrapped
            value = tuple(_MarkupEscapeHelper(x, self.escape) for x in value)
        elif hasattr(type(value), "__getitem__") and not isinstance(value, str):
            # a mapping of arguments, wrapped
            value = _MarkupEscapeHelper(value, self.escape)
        else:
            # a single argument, wrapped with the helper and a tuple
            value = (_MarkupEscapeHelper(value, self.escape),)

        return self.__class__(super().__mod__(value))

    def __repr__(self, /) -> str:
        return f"{self.__class__.__name__}({super().__repr__()})"

    def join(self, iterable: cabc.Iterable[str | HasHTML], /) -> te.Self:
        return self.__class__(super().join(map(self.escape, iterable)))

    def split(  # type: ignore[override]
        self, /, sep: str | None = None, maxsplit: t.SupportsIndex = -1
    ) -> list[te.Self]:
        return [self.__class__(v) for v in super().split(sep, maxsplit)]

    def rsplit(  # type: ignore[override]
        self, /, sep: str | None = None, maxsplit: t.SupportsIndex = -1
    ) -> list[te.Self]:
        return [self.__class__(v) for v in super().rsplit(sep, maxsplit)]

    def splitlines(  # type: ignore[override]
        self, /, keepends: bool = False
    ) -> list[te.Self]:
        return [self.__class__(v) for v in super().splitlines(keepends)]

    def unescape(self, /) -> str:
        """Convert escaped markup back into a text string. This replaces
        HTML entities with the characters they represent.

        >>> Markup("Main &raquo; <em>About</em>").unescape()
        'Main » <em>About</em>'
        """
        from html import unescape

        return unescape(str(self))

    def striptags(self, /) -> str:
        """:meth:`unescape` the markup, remove tags, and normalize
        whitespace to single spaces.

        >>> Markup("Main &raquo;\t<em>About</em>").striptags()
        'Main » About'
        """
        # collapse spaces
        value = " ".join(self.split())

        # Look for comments then tags separately. Otherwise, a comment that
        # contains a tag would end early, leaving some of the comment behind.

        while True:
            # keep finding comment start marks
            start = value.find("<!--")

            if start == -1:
                break

            # find a comment end mark beyond the start, otherwise stop
            end = value.find("-->", start)

            if end == -1:
                break

            value = f"{value[:start]}{value[end + 3:]}"

        # remove tags using the same method
        while True:
            start = value.find("<")

            if start == -1:
                break

            end = value.find(">", start)

            if end == -1:
                break

            value = f"{value[:start]}{value[end + 1:]}"

        return self.__class__(value).unescape()

    @classmethod
    def escape(cls, s: t.Any, /) -> te.Self:
        """Escape a string. Calls :func:`escape` and ensures that for
        subclasses the correct type is returned.
        """
        rv = escape(s)

        if rv.__class__ is not cls:
            return cls(rv)

        return rv  # type: ignore[return-value]

    def __getitem__(self, key: t.SupportsIndex | slice, /) -> te.Self:
        return self.__class__(super().__getitem__(key))

    def capitalize(self, /) -> te.Self:
        return self.__class__(super().capitalize())

    def title(self, /) -> te.Self:
        return self.__class__(super().title())

    def lower(self, /) -> te.Self:
        return self.__class__(super().lower())

    def upper(self, /) -> te.Self:
        return self.__class__(super().upper())

    def replace(self, old: str, new: str, count: t.SupportsIndex = -1, /) -> te.Self:
        return self.__class__(super().replace(old, self.escape(new), count))

    def ljust(self, width: t.SupportsIndex, fillchar: str = " ", /) -> te.Self:
        return self.__class__(super().ljust(width, self.escape(fillchar)))

    def rjust(self, width: t.SupportsIndex, fillchar: str = " ", /) -> te.Self:
        return self.__class__(super().rjust(width, self.escape(fillchar)))

    def lstrip(self, chars: str | None = None, /) -> te.Self:
        return self.__class__(super().lstrip(chars))

    def rstrip(self, chars: str | None = None, /) -> te.Self:
        return self.__class__(super().rstrip(chars))

    def center(self, width: t.SupportsIndex, fillchar: str = " ", /) -> te.Self:
        return self.__class__(super().center(width, self.escape(fillchar)))

    def strip(self, chars: str | None = None, /) -> te.Self:
        return self.__class__(super().strip(chars))

    def translate(
        self,
        table: cabc.Mapping[int, str | int | None],  # type: ignore[override]
        /,
    ) -> str:
        return self.__class__(super().translate(table))

    def expandtabs(self, /, tabsize: t.SupportsIndex = 8) -> te.Self:
        return self.__class__(super().expandtabs(tabsize))

    def swapcase(self, /) -> te.Self:
        return self.__class__(super().swapcase())

    def zfill(self, width: t.SupportsIndex, /) -> te.Self:
        return self.__class__(super().zfill(width))

    def casefold(self, /) -> te.Self:
        return self.__class__(super().casefold())

    if sys.version_info >= (3, 9):

        def removeprefix(self, prefix: str, /) -> te.Self:
            return self.__class__(super().removeprefix(prefix))

        def removesuffix(self, suffix: str) -> te.Self:
            return self.__class__(super().removesuffix(suffix))

    def partition(self, sep: str, /) -> tuple[te.Self, te.Self, te.Self]:
        l, s, r = super().partition(sep)
        cls = self.__class__
        return cls(l), cls(s), cls(r)

    def rpartition(self, sep: str, /) -> tuple[te.Self, te.Self, te.Self]:
        l, s, r = super().rpartition(sep)
        cls = self.__class__
        return cls(l), cls(s), cls(r)

    def format(self, *args: t.Any, **kwargs: t.Any) -> te.Self:
        formatter = EscapeFormatter(self.escape)
        return self.__class__(formatter.vformat(self, args, kwargs))

    def format_map(
        self,
        mapping: cabc.Mapping[str, t.Any],  # type: ignore[override]
        /,
    ) -> te.Self:
        formatter = EscapeFormatter(self.escape)
        return self.__class__(formatter.vformat(self, (), mapping))

    def __html_format__(self, format_spec: str, /) -> te.Self:
        if format_spec:
            raise ValueError("Unsupported format specification for Markup.")

        return self


class EscapeFormatter(string.Formatter):
    __slots__ = ("escape",)

    def __init__(self, escape: TPEscape) -> None:
        self.escape: TPEscape = escape
        super().__init__()

    def format_field(self, value: t.Any, format_spec: str) -> str:
        if hasattr(value, "__html_format__"):
            rv = value.__html_format__(format_spec)
        elif hasattr(value, "__html__"):
            if format_spec:
                raise ValueError(
                    f"Format specifier {format_spec} given, but {type(value)} does not"
                    " define __html_format__. A class that defines __html__ must define"
                    " __html_format__ to work with format specifiers."
                )
            rv = value.__html__()
        else:
            # We need to make sure the format spec is str here as
            # otherwise the wrong callback methods are invoked.
            rv = super().format_field(value, str(format_spec))
        return str(self.escape(rv))


class _MarkupEscapeHelper:
    """Helper for :meth:`Markup.__mod__`."""

    __slots__ = ("obj", "escape")

    def __init__(self, obj: t.Any, escape: TPEscape) -> None:
        self.obj: t.Any = obj
        self.escape: TPEscape = escape

    def __getitem__(self, key: t.Any, /) -> te.Self:
        return self.__class__(self.obj[key], self.escape)

    def __str__(self, /) -> str:
        return str(self.escape(self.obj))

    def __repr__(self, /) -> str:
        return str(self.escape(repr(self.obj)))

    def __int__(self, /) -> int:
        return int(self.obj)

    def __float__(self, /) -> float:
        return float(self.obj)


# circular import
try:
    from ._speedups import escape as escape
    from ._speedups import escape_silent as escape_silent
    from ._speedups import soft_str as soft_str
except ImportError:
    from ._native import escape as escape
    from ._native import escape_silent as escape_silent  # noqa: F401
    from ._native import soft_str as soft_str  # noqa: F401


def __getattr__(name: str) -> t.Any:
    if name == "__version__":
        import importlib.metadata
        import warnings

        warnings.warn(
            "The '__version__' attribute is deprecated and will be removed in"
            " MarkupSafe 3.1. Use feature detection, or"
            ' `importlib.metadata.version("markupsafe")`, instead.',
            stacklevel=2,
        )
        return importlib.metadata.version("flask-classful")

    raise AttributeError(name)<|MERGE_RESOLUTION|>--- conflicted
+++ resolved
@@ -1,11 +1,6 @@
-<<<<<<< HEAD
 from __future__ import annotations
 
 import collections.abc as cabc
-import re
-=======
-import functools
->>>>>>> 25a640f3
 import string
 import sys
 import typing as t
@@ -20,14 +15,6 @@
     class TPEscape(te.Protocol):
         def __call__(self, s: t.Any, /) -> Markup:
             ...
-
-<<<<<<< HEAD
-
-_strip_comments_re = re.compile(r"<!--.*?-->", re.DOTALL)
-_strip_tags_re = re.compile(r"<.*?>", re.DOTALL)
-=======
-__version__ = "2.1.4"
->>>>>>> 25a640f3
 
 
 class Markup(str):
